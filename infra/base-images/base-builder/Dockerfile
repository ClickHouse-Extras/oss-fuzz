# Copyright 2016 Google Inc.
#
# Licensed under the Apache License, Version 2.0 (the "License");
# you may not use this file except in compliance with the License.
# You may obtain a copy of the License at
#
#      http://www.apache.org/licenses/LICENSE-2.0
#
# Unless required by applicable law or agreed to in writing, software
# distributed under the License is distributed on an "AS IS" BASIS,
# WITHOUT WARRANTIES OR CONDITIONS OF ANY KIND, either express or implied.
# See the License for the specific language governing permissions and
# limitations under the License.
#
################################################################################

FROM gcr.io/oss-fuzz-base/base-clang

RUN dpkg --add-architecture i386 && \
    apt-get update && \
    apt-get install -y \
        binutils-dev \
        build-essential \
        curl \
        git \
        jq \
        libc6-dev-i386 \
        patchelf \
        python3-dev \
        python3-pip \
        rsync \
        subversion \
        zip

# Install latest atheris for python fuzzing, pyinstaller for fuzzer packaging,
# six for Bazel rules.
<<<<<<< HEAD
RUN unset CFLAGS CXXFLAGS && pip install -v --no-cache-dir \
    atheris==1.0.11 pyinstaller==4.1 six==1.15.0 && \
=======
RUN echo ATHERIS INSTALL
RUN unset CFLAGS CXXFLAGS && pip3 install -v --no-cache-dir \
    atheris>=2.0.6 pyinstaller==4.1 six==1.15.0 && \
>>>>>>> 20d69570
    rm -rf /tmp/*

# Download and install the latest stable Go.
RUN cd /tmp && \
    curl -O https://storage.googleapis.com/golang/getgo/installer_linux && \
    chmod +x ./installer_linux && \
    SHELL="bash" ./installer_linux && \
    rm -rf ./installer_linux

# Set up Golang environment variables (copied from /root/.bash_profile).
ENV GOPATH /root/go

# /root/.go/bin is for the standard Go binaries (i.e. go, gofmt, etc).
# $GOPATH/bin is for the binaries from the dependencies installed via "go get".
ENV PATH $PATH:/root/.go/bin:$GOPATH/bin

# Uses golang 1.14+ cmd/compile's native libfuzzer instrumentation.
RUN go get -u github.com/mdempsky/go114-fuzz-build && \
    ln -s $GOPATH/bin/go114-fuzz-build $GOPATH/bin/go-fuzz

# Install Rust and cargo-fuzz for libFuzzer instrumentation.
ENV CARGO_HOME=/rust
ENV RUSTUP_HOME=/rust/rustup
ENV PATH=$PATH:/rust/bin
RUN curl https://sh.rustup.rs | sh -s -- -y --default-toolchain=nightly --profile=minimal
RUN cargo install cargo-fuzz && rm -rf /rust/registry
# Needed to recompile rust std library for MSAN
RUN rustup component add rust-src --toolchain nightly
# Set up custom environment variable for source code copy for coverage reports
ENV OSSFUZZ_RUSTPATH /rust

# Install Bazel through Bazelisk, which automatically fetches the latest Bazel version.
ENV BAZELISK_VERSION 1.9.0
RUN curl -L https://github.com/bazelbuild/bazelisk/releases/download/v$BAZELISK_VERSION/bazelisk-linux-amd64 -o /usr/local/bin/bazel && \
    chmod +x /usr/local/bin/bazel

# Install OpenJDK 15 and trim its size by removing unused components.
ENV JAVA_HOME=/usr/lib/jvm/java-15-openjdk-amd64
ENV JVM_LD_LIBRARY_PATH=$JAVA_HOME/lib/server
ENV PATH=$PATH:$JAVA_HOME/bin
RUN cd /tmp && \
    curl -L -O https://download.java.net/java/GA/jdk15.0.2/0d1cfde4252546c6931946de8db48ee2/7/GPL/openjdk-15.0.2_linux-x64_bin.tar.gz && \
    mkdir -p $JAVA_HOME && \
    tar -xzv --strip-components=1 -f openjdk-15.0.2_linux-x64_bin.tar.gz --directory $JAVA_HOME && \
    rm -f openjdk-15.0.2_linux-x64_bin.tar.gz && \
    rm -rf $JAVA_HOME/jmods $JAVA_HOME/lib/src.zip

# Install the latest Jazzer in $OUT.
# jazzer_api_deploy.jar is required only at build-time, the agent and the
# drivers are copied to $OUT as they need to be present on the runners.
ENV JAZZER_API_PATH "/usr/local/lib/jazzer_api_deploy.jar"
RUN cd $SRC/ && \
    git clone --depth=1 https://github.com/CodeIntelligenceTesting/jazzer && \
    cd jazzer && \
    bazel build --java_runtime_version=localjdk_15 -c opt --cxxopt="-stdlib=libc++" --linkopt=-lc++ \
        //agent:jazzer_agent_deploy.jar //driver:jazzer_driver //driver:jazzer_driver_asan //driver:jazzer_driver_ubsan //agent:jazzer_api_deploy.jar && \
    cp bazel-bin/agent/jazzer_agent_deploy.jar bazel-bin/driver/jazzer_driver bazel-bin/driver/jazzer_driver_asan bazel-bin/driver/jazzer_driver_ubsan /usr/local/bin/ && \
    cp bazel-bin/agent/jazzer_api_deploy.jar $JAZZER_API_PATH && \
    rm -rf ~/.cache/bazel ~/.cache/bazelisk && \
    rm -rf $SRC/jazzer

# Default build flags for various sanitizers.
ENV SANITIZER_FLAGS_address "-fsanitize=address -fsanitize-address-use-after-scope"

# Set of '-fsanitize' flags matches '-fno-sanitize-recover' + 'unsigned-integer-overflow'.
ENV SANITIZER_FLAGS_undefined "-fsanitize=array-bounds,bool,builtin,enum,float-divide-by-zero,function,integer-divide-by-zero,null,object-size,return,returns-nonnull-attribute,shift,signed-integer-overflow,unsigned-integer-overflow,unreachable,vla-bound,vptr -fno-sanitize-recover=array-bounds,bool,builtin,enum,float-divide-by-zero,function,integer-divide-by-zero,null,object-size,return,returns-nonnull-attribute,shift,signed-integer-overflow,unreachable,vla-bound,vptr"

ENV SANITIZER_FLAGS_memory "-fsanitize=memory -fsanitize-memory-track-origins"

ENV SANITIZER_FLAGS_dataflow "-fsanitize=dataflow"

ENV SANITIZER_FLAGS_thread "-fsanitize=thread"

# Do not use any sanitizers in the coverage build.
ENV SANITIZER_FLAGS_coverage ""

# We use unsigned-integer-overflow as an additional coverage signal and have to
# suppress error messages. See https://github.com/google/oss-fuzz/issues/910.
ENV UBSAN_OPTIONS="silence_unsigned_overflow=1"

# To suppress warnings from binaries running during compilation.
ENV DFSAN_OPTIONS='warn_unimplemented=0'

# Default build flags for coverage feedback.
ENV COVERAGE_FLAGS="-fsanitize=fuzzer-no-link"

# Use '-Wno-unused-command-line-argument' to suppress "warning: -ldl: 'linker' input unused"
# messages which are treated as errors by some projects.
ENV COVERAGE_FLAGS_coverage "-fprofile-instr-generate -fcoverage-mapping -pthread -Wl,--no-as-needed -Wl,-ldl -Wl,-lm -Wno-unused-command-line-argument"

# Coverage isntrumentation flags for dataflow builds.
ENV COVERAGE_FLAGS_dataflow="-fsanitize-coverage=trace-pc-guard,pc-table,bb,trace-cmp"

# Default sanitizer, fuzzing engine and architecture to use.
ENV SANITIZER="address"
ENV FUZZING_ENGINE="libfuzzer"
ENV ARCHITECTURE="x86_64"

# DEPRECATED - NEW CODE SHOULD NOT USE THIS. OLD CODE SHOULD STOP. Please use
# LIB_FUZZING_ENGINE instead.
# Path to fuzzing engine library to support some old users of
# LIB_FUZZING_ENGINE.
ENV LIB_FUZZING_ENGINE_DEPRECATED="/usr/lib/libFuzzingEngine.a"

# Argument passed to compiler to link against fuzzing engine.
# Defaults to the path, but is "-fsanitize=fuzzer" in libFuzzer builds.
ENV LIB_FUZZING_ENGINE="/usr/lib/libFuzzingEngine.a"

# TODO: remove after tpm2 catchup.
ENV FUZZER_LDFLAGS ""

WORKDIR $SRC

# TODO: switch to -b stable once we can.
RUN git clone https://github.com/AFLplusplus/AFLplusplus.git aflplusplus && \
    cd aflplusplus && \
    git checkout 4fe572b80f76ff0b0e916b639d1e04d5af48b157

RUN cd $SRC && \
    curl -L -O https://github.com/google/honggfuzz/archive/oss-fuzz.tar.gz && \
    mkdir honggfuzz && \
    cd honggfuzz && \
    tar -xzv --strip-components=1 -f $SRC/oss-fuzz.tar.gz && \
    rm -rf examples $SRC/oss-fuzz.tar.gz

COPY cargo compile compile_afl compile_dataflow compile_libfuzzer compile_honggfuzz \
    compile_go_fuzzer precompile_honggfuzz precompile_afl debug_afl srcmap \
    write_labels.py bazel_build_fuzz_tests /usr/local/bin/

COPY detect_repo.py /opt/cifuzz/
COPY ossfuzz_coverage_runner.go $GOPATH

RUN precompile_honggfuzz
RUN precompile_afl

CMD ["compile"]<|MERGE_RESOLUTION|>--- conflicted
+++ resolved
@@ -34,14 +34,9 @@
 
 # Install latest atheris for python fuzzing, pyinstaller for fuzzer packaging,
 # six for Bazel rules.
-<<<<<<< HEAD
-RUN unset CFLAGS CXXFLAGS && pip install -v --no-cache-dir \
-    atheris==1.0.11 pyinstaller==4.1 six==1.15.0 && \
-=======
 RUN echo ATHERIS INSTALL
 RUN unset CFLAGS CXXFLAGS && pip3 install -v --no-cache-dir \
     atheris>=2.0.6 pyinstaller==4.1 six==1.15.0 && \
->>>>>>> 20d69570
     rm -rf /tmp/*
 
 # Download and install the latest stable Go.
